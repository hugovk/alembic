import collections
from sqlalchemy import schema as sa_schema, types as sqltypes
from sqlalchemy import event
import logging
from .. import compat
from sqlalchemy.util import OrderedSet
import re
from .render import _user_defined_render
import contextlib

log = logging.getLogger(__name__)


def _run_filters(object_, name, type_, reflected, compare_to, object_filters):
    for fn in object_filters:
        if not fn(object_, name, type_, reflected, compare_to):
            return False
    else:
        return True


def _compare_tables(conn_table_names, metadata_table_names,
                    object_filters,
                    inspector, metadata, diffs, autogen_context):

    default_schema = inspector.bind.dialect.default_schema_name

    # tables coming from the connection will not have "schema"
    # set if it matches default_schema_name; so we need a list
    # of table names from local metadata that also have "None" if schema
    # == default_schema_name.  Most setups will be like this anyway but
    # some are not (see #170)
    metadata_table_names_no_dflt_schema = OrderedSet([
        (schema if schema != default_schema else None, tname)
        for schema, tname in metadata_table_names
    ])

    # to adjust for the MetaData collection storing the tables either
    # as "schemaname.tablename" or just "tablename", create a new lookup
    # which will match the "non-default-schema" keys to the Table object.
    tname_to_table = dict(
        (
            no_dflt_schema,
            metadata.tables[sa_schema._get_table_key(tname, schema)]
        )
        for no_dflt_schema, (schema, tname) in zip(
            metadata_table_names_no_dflt_schema,
            metadata_table_names)
    )
    metadata_table_names = metadata_table_names_no_dflt_schema

    for s, tname in metadata_table_names.difference(conn_table_names):
        name = '%s.%s' % (s, tname) if s else tname
        metadata_table = tname_to_table[(s, tname)]
        if _run_filters(
                metadata_table, tname, "table", False, None, object_filters):
            diffs.append(("add_table", metadata_table))
            log.info("Detected added table %r", name)
            _compare_indexes_and_uniques(s, tname, object_filters,
                                         None,
                                         metadata_table,
                                         diffs, autogen_context, inspector)

    removal_metadata = sa_schema.MetaData()
    for s, tname in conn_table_names.difference(metadata_table_names):
        name = sa_schema._get_table_key(tname, s)
        exists = name in removal_metadata.tables
        t = sa_schema.Table(tname, removal_metadata, schema=s)

        if not exists:
            event.listen(
                t,
                "column_reflect",
                autogen_context['context'].impl.
                _compat_autogen_column_reflect(inspector))
            inspector.reflecttable(t, None)
        if _run_filters(t, tname, "table", True, None, object_filters):
            diffs.append(("remove_table", t))
            log.info("Detected removed table %r", name)

    existing_tables = conn_table_names.intersection(metadata_table_names)

    existing_metadata = sa_schema.MetaData()
    conn_column_info = {}
    for s, tname in existing_tables:
        name = sa_schema._get_table_key(tname, s)
        exists = name in existing_metadata.tables
        t = sa_schema.Table(tname, existing_metadata, schema=s)
        if not exists:
            event.listen(
                t,
                "column_reflect",
                autogen_context['context'].impl.
                _compat_autogen_column_reflect(inspector))
            inspector.reflecttable(t, None)
        conn_column_info[(s, tname)] = t

    for s, tname in sorted(existing_tables, key=lambda x: (x[0] or '', x[1])):
        s = s or None
        name = '%s.%s' % (s, tname) if s else tname
        metadata_table = tname_to_table[(s, tname)]
        conn_table = existing_metadata.tables[name]

        if _run_filters(
                metadata_table, tname, "table", False,
                conn_table, object_filters):
<<<<<<< HEAD
            with _compare_columns(
                s, tname, object_filters,
                conn_table,
                metadata_table,
                    diffs, autogen_context, inspector):
                _compare_indexes_and_uniques(s, tname, object_filters,
                                             conn_table,
                                             metadata_table,
                                             diffs, autogen_context, inspector)
=======
            _compare_columns(s, tname, object_filters,
                             conn_table,
                             metadata_table,
                             diffs, autogen_context, inspector)
            _compare_indexes_and_uniques(s, tname, object_filters,
                                         conn_table,
                                         metadata_table,
                                         diffs, autogen_context, inspector)
            _compare_foreign_keys(s, tname, object_filters, conn_table,
                                  metadata_table, diffs, autogen_context,
                                  inspector)
>>>>>>> 56ad1f32

    # TODO:
    # table constraints
    # sequences


def _make_index(params, conn_table):
    # TODO: add .info such as 'duplicates_constraint'
    return sa_schema.Index(
        params['name'],
        *[conn_table.c[cname] for cname in params['column_names']],
        unique=params['unique']
    )


def _make_unique_constraint(params, conn_table):
    # TODO: add .info such as 'duplicates_index'
    return sa_schema.UniqueConstraint(
        *[conn_table.c[cname] for cname in params['column_names']],
        name=params['name']
    )


@contextlib.contextmanager
def _compare_columns(schema, tname, object_filters, conn_table, metadata_table,
                     diffs, autogen_context, inspector):
    name = '%s.%s' % (schema, tname) if schema else tname
    metadata_cols_by_name = dict((c.name, c) for c in metadata_table.c)
    conn_col_names = dict((c.name, c) for c in conn_table.c)
    metadata_col_names = OrderedSet(sorted(metadata_cols_by_name))

    for cname in metadata_col_names.difference(conn_col_names):
        if _run_filters(metadata_cols_by_name[cname], cname,
                        "column", False, None, object_filters):
            diffs.append(
                ("add_column", schema, tname, metadata_cols_by_name[cname])
            )
            log.info("Detected added column '%s.%s'", name, cname)

    for colname in metadata_col_names.intersection(conn_col_names):
        metadata_col = metadata_cols_by_name[colname]
        conn_col = conn_table.c[colname]
        if not _run_filters(
                metadata_col, colname, "column", False,
                conn_col, object_filters):
            continue
        col_diff = []
        _compare_type(schema, tname, colname,
                      conn_col,
                      metadata_col,
                      col_diff, autogen_context
                      )
        # work around SQLAlchemy issue #3023
        if not metadata_col.primary_key:
            _compare_nullable(schema, tname, colname,
                              conn_col,
                              metadata_col.nullable,
                              col_diff, autogen_context
                              )
        _compare_server_default(schema, tname, colname,
                                conn_col,
                                metadata_col,
                                col_diff, autogen_context
                                )
        if col_diff:
            diffs.append(col_diff)

    yield

    for cname in set(conn_col_names).difference(metadata_col_names):
        if _run_filters(conn_table.c[cname], cname,
                        "column", True, None, object_filters):
            diffs.append(
                ("remove_column", schema, tname, conn_table.c[cname])
            )
            log.info("Detected removed column '%s.%s'", name, cname)



class _constraint_sig(object):

    def __eq__(self, other):
        return self.const == other.const

    def __ne__(self, other):
        return self.const != other.const

    def __hash__(self):
        return hash(self.const)


class _uq_constraint_sig(_constraint_sig):
    is_index = False
    is_unique = True

    def __init__(self, const):
        self.const = const
        self.name = const.name
        self.sig = tuple(sorted([col.name for col in const.columns]))

    @property
    def column_names(self):
        return [col.name for col in self.const.columns]


class _ix_constraint_sig(_constraint_sig):
    is_index = True

    def __init__(self, const):
        self.const = const
        self.name = const.name
        self.sig = tuple(sorted([col.name for col in const.columns]))
        self.is_unique = bool(const.unique)

    @property
    def column_names(self):
        return _get_index_column_names(self.const)


def _get_index_column_names(idx):
    if compat.sqla_08:
        return [getattr(exp, "name", None) for exp in idx.expressions]
    else:
        return [getattr(col, "name", None) for col in idx.columns]


def _compare_indexes_and_uniques(schema, tname, object_filters, conn_table,
                                 metadata_table, diffs,
                                 autogen_context, inspector):

    is_create_table = conn_table is None

    # 1a. get raw indexes and unique constraints from metadata ...
    metadata_unique_constraints = set(
        uq for uq in metadata_table.constraints
        if isinstance(uq, sa_schema.UniqueConstraint)
    )
    metadata_indexes = set(metadata_table.indexes)

    conn_uniques = conn_indexes = frozenset()

    supports_unique_constraints = False

    if conn_table is not None:
        # 1b. ... and from connection, if the table exists
        if hasattr(inspector, "get_unique_constraints"):
            try:
                conn_uniques = inspector.get_unique_constraints(
                    tname, schema=schema)
                supports_unique_constraints = True
            except NotImplementedError:
                pass
        try:
            conn_indexes = inspector.get_indexes(tname, schema=schema)
        except NotImplementedError:
            pass

        # 2. convert conn-level objects from raw inspector records
        # into schema objects
        conn_uniques = set(_make_unique_constraint(uq_def, conn_table)
                           for uq_def in conn_uniques)
        conn_indexes = set(_make_index(ix, conn_table) for ix in conn_indexes)

    # 3. give the dialect a chance to omit indexes and constraints that
    # we know are either added implicitly by the DB or that the DB
    # can't accurately report on
    autogen_context['context'].impl.\
        correct_for_autogen_constraints(
            conn_uniques, conn_indexes,
            metadata_unique_constraints,
            metadata_indexes)

    # 4. organize the constraints into "signature" collections, the
    # _constraint_sig() objects provide a consistent facade over both
    # Index and UniqueConstraint so we can easily work with them
    # interchangeably
    metadata_unique_constraints = set(_uq_constraint_sig(uq)
                                      for uq in metadata_unique_constraints
                                      )

    metadata_indexes = set(_ix_constraint_sig(ix) for ix in metadata_indexes)

    conn_unique_constraints = set(
        _uq_constraint_sig(uq) for uq in conn_uniques)

    conn_indexes = set(_ix_constraint_sig(ix) for ix in conn_indexes)

    # 5. index things by name, for those objects that have names
    metadata_names = dict(
        (c.name, c) for c in
        metadata_unique_constraints.union(metadata_indexes)
        if c.name is not None)

    conn_uniques_by_name = dict((c.name, c) for c in conn_unique_constraints)
    conn_indexes_by_name = dict((c.name, c) for c in conn_indexes)

    conn_names = dict((c.name, c) for c in
                      conn_unique_constraints.union(conn_indexes)
                      if c.name is not None)

    doubled_constraints = dict(
        (name, (conn_uniques_by_name[name], conn_indexes_by_name[name]))
        for name in set(
            conn_uniques_by_name).intersection(conn_indexes_by_name)
    )

    # 6. index things by "column signature", to help with unnamed unique
    # constraints.
    conn_uniques_by_sig = dict((uq.sig, uq) for uq in conn_unique_constraints)
    metadata_uniques_by_sig = dict(
        (uq.sig, uq) for uq in metadata_unique_constraints)
    metadata_indexes_by_sig = dict(
        (ix.sig, ix) for ix in metadata_indexes)
    unnamed_metadata_uniques = dict(
        (uq.sig, uq) for uq in
        metadata_unique_constraints if uq.name is None)

    # assumptions:
    # 1. a unique constraint or an index from the connection *always*
    #    has a name.
    # 2. an index on the metadata side *always* has a name.
    # 3. a unique constraint on the metadata side *might* have a name.
    # 4. The backend may double up indexes as unique constraints and
    #    vice versa (e.g. MySQL, Postgresql)

    def obj_added(obj):
        if obj.is_index:
            if _run_filters(
                    obj.const, obj.name, "index", False, None, object_filters):
                diffs.append(("add_index", obj.const))
                log.info("Detected added index '%s' on %s",
                         obj.name, ', '.join([
                             "'%s'" % obj.column_names
                         ]))
        else:
            if not supports_unique_constraints:
                # can't report unique indexes as added if we don't
                # detect them
                return
            if is_create_table:
                # unique constraints are created inline with table defs
                return
            if _run_filters(
                    obj.const, obj.name,
                    "unique_constraint", False, None, object_filters):
                diffs.append(("add_constraint", obj.const))
                log.info("Detected added unique constraint '%s' on %s",
                         obj.name, ', '.join([
                             "'%s'" % obj.column_names
                         ]))

    def obj_removed(obj):
        if obj.is_index:
            if obj.is_unique and not supports_unique_constraints:
                # many databases double up unique constraints
                # as unique indexes.  without that list we can't
                # be sure what we're doing here
                return

            if _run_filters(
                    obj.const, obj.name, "index", True, None, object_filters):
                diffs.append(("remove_index", obj.const))
                log.info(
                    "Detected removed index '%s' on '%s'", obj.name, tname)
        else:
            if _run_filters(
                    obj.const, obj.name,
                    "unique_constraint", True, None, object_filters):
                diffs.append(("remove_constraint", obj.const))
                log.info("Detected removed unique constraint '%s' on '%s'",
                         obj.name, tname
                         )

    def obj_changed(old, new, msg):
        if old.is_index:
            if _run_filters(
                    new.const, new.name, "index",
                    False, old.const, object_filters):
                log.info("Detected changed index '%s' on '%s':%s",
                         old.name, tname, ', '.join(msg)
                         )
                diffs.append(("remove_index", old.const))
                diffs.append(("add_index", new.const))
        else:
            if _run_filters(
                    new.const, new.name,
                    "unique_constraint", False, old.const, object_filters):
                log.info("Detected changed unique constraint '%s' on '%s':%s",
                         old.name, tname, ', '.join(msg)
                         )
                diffs.append(("remove_constraint", old.const))
                diffs.append(("add_constraint", new.const))

    for added_name in sorted(set(metadata_names).difference(conn_names)):
        obj = metadata_names[added_name]
        obj_added(obj)

    for existing_name in sorted(set(metadata_names).intersection(conn_names)):
        metadata_obj = metadata_names[existing_name]

        if existing_name in doubled_constraints:
            conn_uq, conn_idx = doubled_constraints[existing_name]
            if metadata_obj.is_index:
                conn_obj = conn_idx
            else:
                conn_obj = conn_uq
        else:
            conn_obj = conn_names[existing_name]

        if conn_obj.is_index != metadata_obj.is_index:
            obj_removed(conn_obj)
            obj_added(metadata_obj)
        else:
            msg = []
            if conn_obj.is_unique != metadata_obj.is_unique:
                msg.append(' unique=%r to unique=%r' % (
                    conn_obj.is_unique, metadata_obj.is_unique
                ))
            if conn_obj.sig != metadata_obj.sig:
                msg.append(' columns %r to %r' % (
                    conn_obj.sig, metadata_obj.sig
                ))

            if msg:
                obj_changed(conn_obj, metadata_obj, msg)

    for removed_name in sorted(set(conn_names).difference(metadata_names)):
        conn_obj = conn_names[removed_name]
        if not conn_obj.is_index and conn_obj.sig in unnamed_metadata_uniques:
            continue
        elif removed_name in doubled_constraints:
            if conn_obj.sig not in metadata_indexes_by_sig and \
                    conn_obj.sig not in metadata_uniques_by_sig:
                conn_uq, conn_idx = doubled_constraints[removed_name]
                obj_removed(conn_uq)
                obj_removed(conn_idx)
        else:
            obj_removed(conn_obj)

    for uq_sig in unnamed_metadata_uniques:
        if uq_sig not in conn_uniques_by_sig:
            obj_added(unnamed_metadata_uniques[uq_sig])


def _compare_nullable(schema, tname, cname, conn_col,
                      metadata_col_nullable, diffs,
                      autogen_context):
    conn_col_nullable = conn_col.nullable
    if conn_col_nullable is not metadata_col_nullable:
        diffs.append(
            ("modify_nullable", schema, tname, cname,
                {
                    "existing_type": conn_col.type,
                    "existing_server_default": conn_col.server_default,
                },
                conn_col_nullable,
                metadata_col_nullable),
        )
        log.info("Detected %s on column '%s.%s'",
                 "NULL" if metadata_col_nullable else "NOT NULL",
                 tname,
                 cname
                 )


def _compare_type(schema, tname, cname, conn_col,
                  metadata_col, diffs,
                  autogen_context):

    conn_type = conn_col.type
    metadata_type = metadata_col.type
    if conn_type._type_affinity is sqltypes.NullType:
        log.info("Couldn't determine database type "
                 "for column '%s.%s'", tname, cname)
        return
    if metadata_type._type_affinity is sqltypes.NullType:
        log.info("Column '%s.%s' has no type within "
                 "the model; can't compare", tname, cname)
        return

    isdiff = autogen_context['context']._compare_type(conn_col, metadata_col)

    if isdiff:

        diffs.append(
            ("modify_type", schema, tname, cname,
             {
                 "existing_nullable": conn_col.nullable,
                 "existing_server_default": conn_col.server_default,
             },
             conn_type,
             metadata_type),
        )
        log.info("Detected type change from %r to %r on '%s.%s'",
                 conn_type, metadata_type, tname, cname
                 )


def _render_server_default_for_compare(metadata_default,
                                       metadata_col, autogen_context):
    rendered = _user_defined_render(
        "server_default", metadata_default, autogen_context)
    if rendered is not False:
        return rendered

    if isinstance(metadata_default, sa_schema.DefaultClause):
        if isinstance(metadata_default.arg, compat.string_types):
            metadata_default = metadata_default.arg
        else:
            metadata_default = str(metadata_default.arg.compile(
                dialect=autogen_context['dialect']))
    if isinstance(metadata_default, compat.string_types):
        if metadata_col.type._type_affinity is sqltypes.String:
            metadata_default = re.sub(r"^'|'$", "", metadata_default)
            return repr(metadata_default)
        else:
            return metadata_default
    else:
        return None


def _compare_server_default(schema, tname, cname, conn_col, metadata_col,
                            diffs, autogen_context):

    metadata_default = metadata_col.server_default
    conn_col_default = conn_col.server_default
    if conn_col_default is None and metadata_default is None:
        return False
    rendered_metadata_default = _render_server_default_for_compare(
        metadata_default, metadata_col, autogen_context)

    rendered_conn_default = conn_col.server_default.arg.text \
        if conn_col.server_default else None

    isdiff = autogen_context['context']._compare_server_default(
        conn_col, metadata_col,
        rendered_metadata_default,
        rendered_conn_default
    )
    if isdiff:
        conn_col_default = rendered_conn_default
        diffs.append(
            ("modify_default", schema, tname, cname,
                {
                    "existing_nullable": conn_col.nullable,
                    "existing_type": conn_col.type,
                },
                conn_col_default,
                metadata_default),
        )
        log.info("Detected server default on column '%s.%s'",
                 tname,
                 cname
                 )

FKInfo = collections.namedtuple('fk_info', ['constrained_columns',
                                            'referred_table',
                                            'referred_columns'])


def _compare_foreign_keys(schema, tname, object_filters, conn_table,
                          metadata_table, diffs, autogen_context, inspector):

    # This methods checks foreign keys that tables contain in models with
    # foreign keys that are in db.
    # Get all necessary information about key of current table from db
    if conn_table is None:
        return

    fk_db = {}
    if hasattr(inspector, "get_foreign_keys"):
        try:
            fk_db = dict((_get_fk_info_from_db(i), i['name']) for i in
                         inspector.get_foreign_keys(tname, schema=schema))
        except NotImplementedError:
            pass


    # Get all necessary information about key of current table from
    # models
    fk_models = dict((_get_fk_info_from_model(fk), fk) for fk in
                     metadata_table.foreign_keys)
    fk_models_set = set(fk_models.keys())
    fk_db_set = set(fk_db.keys())
    for key in (fk_db_set - fk_models_set):
            diffs.append(('drop_fk', fk_db[key], conn_table, key))
            log.info(("Detected removed foreign key %(fk)r on "
                      "table %(table)r"), {'fk': fk_db[key],
                                           'table': conn_table})
    for key in (fk_models_set - fk_db_set):
            diffs.append(('add_fk', fk_models[key], key))
            log.info((
                "Detected added foreign key for column %(fk)r on table "
                "%(table)r"), {'fk': fk_models[key].column.name,
                               'table': conn_table})
    return diffs


def _get_fk_info_from_db(fk):
    return FKInfo(tuple(fk['constrained_columns']),
                  fk['referred_table'],
                  tuple(fk['referred_columns']))


def _get_fk_info_from_model(fk):
    constrained_columns = []
    for column in fk.constraint.columns:
        if not isinstance(column, basestring):
            constrained_columns.append(column.name)
        else:
            constrained_columns.append(column)
    return FKInfo(
        tuple(constrained_columns),
        fk.column.table.name,
        tuple(k.column.name for k in fk.constraint._elements.values()))<|MERGE_RESOLUTION|>--- conflicted
+++ resolved
@@ -104,7 +104,6 @@
         if _run_filters(
                 metadata_table, tname, "table", False,
                 conn_table, object_filters):
-<<<<<<< HEAD
             with _compare_columns(
                 s, tname, object_filters,
                 conn_table,
@@ -114,19 +113,9 @@
                                              conn_table,
                                              metadata_table,
                                              diffs, autogen_context, inspector)
-=======
-            _compare_columns(s, tname, object_filters,
-                             conn_table,
-                             metadata_table,
-                             diffs, autogen_context, inspector)
-            _compare_indexes_and_uniques(s, tname, object_filters,
-                                         conn_table,
-                                         metadata_table,
-                                         diffs, autogen_context, inspector)
-            _compare_foreign_keys(s, tname, object_filters, conn_table,
-                                  metadata_table, diffs, autogen_context,
-                                  inspector)
->>>>>>> 56ad1f32
+                _compare_foreign_keys(s, tname, object_filters, conn_table,
+                                      metadata_table, diffs, autogen_context,
+                                      inspector)
 
     # TODO:
     # table constraints
